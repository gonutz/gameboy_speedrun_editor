--- conflicted
+++ resolved
@@ -1,13 +1,9 @@
 # GoBoy
-<<<<<<< HEAD
+
 GoBoy is a multi-platform Nintendo GameBoy emulator written in golang. 
 This emulator was primarily built as a development exercise, and while still 
 work in progress it should run the majority of GB games. There is also experimental
 sound support implemented.
-
-=======
-GoBoy is a Nintendo GameBoy emulator written in go. While it is work in progress it currently runs the majority of normal GameBoy games. There is an experimental sound engine implemented on a development branch. This emulator was primarily built as a development exercise.
->>>>>>> 056884da
 
 <img src="images/links-awakening.png" width="400"><img src="images/pkmn-red.png" width="400">
 
